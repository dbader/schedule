--- conflicted
+++ resolved
@@ -259,7 +259,18 @@
         schedule.cancel_job(mj)
         assert len(schedule.jobs) == 0
 
-<<<<<<< HEAD
+    def test_cancel_jobs(self):
+        def stop_job():
+            return schedule.CancelJob
+
+        every().second.do(stop_job)
+        every().second.do(stop_job)
+        every().second.do(stop_job)
+        assert len(schedule.jobs) == 3
+
+        schedule.run_all()
+        assert len(schedule.jobs) == 0
+
     def test_clear_by_tag(self):
         every().second.do(make_mock_job(name='job1')).tag('tag1')
         every().second.do(make_mock_job(name='job2')).tag('tag1', 'tag2')
@@ -276,16 +287,4 @@
         every().second.do(make_mock_job(name='job2'))
         every().second.do(make_mock_job(name='job3'))
         schedule.clear()
-=======
-    def test_cancel_jobs(self):
-        def stop_job():
-            return schedule.CancelJob
-
-        every().second.do(stop_job)
-        every().second.do(stop_job)
-        every().second.do(stop_job)
-        assert len(schedule.jobs) == 3
-
-        schedule.run_all()
->>>>>>> 0e20b217
         assert len(schedule.jobs) == 0