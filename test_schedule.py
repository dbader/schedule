"""Unit tests for schedule.py"""
import datetime
import functools
import mock
import unittest

# Silence "missing docstring", "method could be a function",
# "class already defined", and "too many public methods" messages:
# pylint: disable-msg=R0201,C0111,E0102,R0904,R0901

import schedule
from schedule import (
    every,
    repeat,
    ScheduleError,
    ScheduleValueError,
    IntervalError,
)


def make_mock_job(name=None):
    job = mock.Mock()
    job.__name__ = name or "job"
    return job


class mock_datetime(object):
    """
    Monkey-patch datetime for predictable results
    """

    def __init__(self, year, month, day, hour, minute, second=0):
        self.year = year
        self.month = month
        self.day = day
        self.hour = hour
        self.minute = minute
        self.second = second

    def __enter__(self):
        class MockDate(datetime.datetime):
            @classmethod
            def today(cls):
                return cls(self.year, self.month, self.day)

            @classmethod
            def now(cls):
                return cls(
                    self.year,
                    self.month,
                    self.day,
                    self.hour,
                    self.minute,
                    self.second,
                )

        self.original_datetime = datetime.datetime
        datetime.datetime = MockDate

    def __exit__(self, *args, **kwargs):
        datetime.datetime = self.original_datetime


class SchedulerTests(unittest.TestCase):
    def setUp(self):
        schedule.clear()

    def test_time_units(self):
        assert every().seconds.unit == "seconds"
        assert every().minutes.unit == "minutes"
        assert every().hours.unit == "hours"
        assert every().days.unit == "days"
        assert every().weeks.unit == "weeks"

        job_instance = schedule.Job(interval=2)
        # without a context manager, it incorrectly raises an error because
        # it is not callable
        with self.assertRaises(IntervalError):
            job_instance.minute
        with self.assertRaises(IntervalError):
            job_instance.hour
        with self.assertRaises(IntervalError):
            job_instance.day
        with self.assertRaises(IntervalError):
            job_instance.week
        with self.assertRaises(IntervalError):
            job_instance.monday
        with self.assertRaises(IntervalError):
            job_instance.tuesday
        with self.assertRaises(IntervalError):
            job_instance.wednesday
        with self.assertRaises(IntervalError):
            job_instance.thursday
        with self.assertRaises(IntervalError):
            job_instance.friday
        with self.assertRaises(IntervalError):
            job_instance.saturday
        with self.assertRaises(IntervalError):
            job_instance.sunday

        # test an invalid unit
        job_instance.unit = "foo"
        self.assertRaises(ScheduleValueError, job_instance.at, "1:0:0")
        self.assertRaises(ScheduleValueError, job_instance._schedule_next_run)

        # test start day exists but unit is not 'weeks'
        job_instance.unit = "days"
        job_instance.start_day = 1
        self.assertRaises(ScheduleValueError, job_instance._schedule_next_run)

        # test weeks with an invalid start day
        job_instance.unit = "weeks"
        job_instance.start_day = "bar"
        self.assertRaises(ScheduleValueError, job_instance._schedule_next_run)

        # test a valid unit with invalid hours/minutes/seconds
        job_instance.unit = "days"
        self.assertRaises(ScheduleValueError, job_instance.at, "25:00:00")
        self.assertRaises(ScheduleValueError, job_instance.at, "00:61:00")
        self.assertRaises(ScheduleValueError, job_instance.at, "00:00:61")

        # test invalid time format
        self.assertRaises(ScheduleValueError, job_instance.at, "25:0:0")
        self.assertRaises(ScheduleValueError, job_instance.at, "0:61:0")
        self.assertRaises(ScheduleValueError, job_instance.at, "0:0:61")

        # test (very specific) seconds with unspecified start_day
        job_instance.unit = "seconds"
        job_instance.at_time = datetime.datetime.now()
        job_instance.start_day = None
        self.assertRaises(ScheduleValueError, job_instance._schedule_next_run)

        # test self.latest >= self.interval
        job_instance.latest = 1
        self.assertRaises(ScheduleError, job_instance._schedule_next_run)
        job_instance.latest = 3
        self.assertRaises(ScheduleError, job_instance._schedule_next_run)

    def test_singular_time_units_match_plural_units(self):
        assert every().second.unit == every().seconds.unit
        assert every().minute.unit == every().minutes.unit
        assert every().hour.unit == every().hours.unit
        assert every().day.unit == every().days.unit
        assert every().week.unit == every().weeks.unit

    def test_time_range(self):
        with mock_datetime(2014, 6, 28, 12, 0):
            mock_job = make_mock_job()

            # Choose a sample size large enough that it's unlikely the
            # same value will be chosen each time.
            minutes = set(
                [
                    every(5).to(30).minutes.do(mock_job).next_run.minute
                    for i in range(100)
                ]
            )

            assert len(minutes) > 1
            assert min(minutes) >= 5
            assert max(minutes) <= 30

    def test_time_range_repr(self):
        mock_job = make_mock_job()

        with mock_datetime(2014, 6, 28, 12, 0):
            job_repr = repr(every(5).to(30).minutes.do(mock_job))

        assert job_repr.startswith("Every 5 to 30 minutes do job()")

    def test_at_time(self):
        mock_job = make_mock_job()
<<<<<<< HEAD
        assert every().day.at('10:30').do(mock_job).next_run.hour == 10
        assert every().day.at('10:30').do(mock_job).next_run.minute == 30
        assert every().day.at('10:30:50').do(mock_job).next_run.second == 50

        assert every().day.at('8:30').do(mock_job).next_run.hour == 8
        assert every().day.at('8:30:50').do(mock_job).next_run.hour == 8
        assert every().day.at('08:30').do(mock_job).next_run.hour == 8
        assert every().day.at('08:30:50').do(mock_job).next_run.hour == 8

        self.assertRaises(ScheduleValueError, every().day.at, '2:30:000001')
        self.assertRaises(ScheduleValueError, every().day.at, '::2')
        self.assertRaises(ScheduleValueError, every().day.at, '.2')
        self.assertRaises(ScheduleValueError, every().day.at, '2')
        self.assertRaises(ScheduleValueError, every().day.at, ':2')
        self.assertRaises(ScheduleValueError, every().day.at, ' 2:30:00')
        self.assertRaises(ScheduleValueError, every().day.at, '25:30:00')
        self.assertRaises(ScheduleValueError, every().day.at, '25:30')
        self.assertRaises(ScheduleValueError, every().day.at, '25')
=======
        assert every().day.at("10:30").do(mock_job).next_run.hour == 10
        assert every().day.at("10:30").do(mock_job).next_run.minute == 30
        assert every().day.at("10:30:50").do(mock_job).next_run.second == 50

        self.assertRaises(ScheduleValueError, every().day.at, "2:30:000001")
        self.assertRaises(ScheduleValueError, every().day.at, "::2")
        self.assertRaises(ScheduleValueError, every().day.at, ".2")
        self.assertRaises(ScheduleValueError, every().day.at, "2")
        self.assertRaises(ScheduleValueError, every().day.at, ":2")
        self.assertRaises(ScheduleValueError, every().day.at, " 2:30:00")
>>>>>>> d796724c
        self.assertRaises(ScheduleValueError, every().do, lambda: 0)
        self.assertRaises(TypeError, every().day.at, 2)

        # without a context manager, it incorrectly raises an error because
        # it is not callable
        with self.assertRaises(IntervalError):
            every(interval=2).second
        with self.assertRaises(IntervalError):
            every(interval=2).minute
        with self.assertRaises(IntervalError):
            every(interval=2).hour
        with self.assertRaises(IntervalError):
            every(interval=2).day
        with self.assertRaises(IntervalError):
            every(interval=2).week
        with self.assertRaises(IntervalError):
            every(interval=2).monday
        with self.assertRaises(IntervalError):
            every(interval=2).tuesday
        with self.assertRaises(IntervalError):
            every(interval=2).wednesday
        with self.assertRaises(IntervalError):
            every(interval=2).thursday
        with self.assertRaises(IntervalError):
            every(interval=2).friday
        with self.assertRaises(IntervalError):
            every(interval=2).saturday
        with self.assertRaises(IntervalError):
            every(interval=2).sunday

    def test_weekday_at_todady(self):
        mock_job = make_mock_job()

        # This date is a wednesday
        with mock_datetime(2020, 11, 25, 22, 38, 5):
            job = every().wednesday.at("22:38:10").do(mock_job)
            assert job.next_run.hour == 22
            assert job.next_run.minute == 38
            assert job.next_run.second == 10
            assert job.next_run.year == 2020
            assert job.next_run.month == 11
            assert job.next_run.day == 25

            job = every().wednesday.at("22:39").do(mock_job)
            assert job.next_run.hour == 22
            assert job.next_run.minute == 39
            assert job.next_run.second == 00
            assert job.next_run.year == 2020
            assert job.next_run.month == 11
            assert job.next_run.day == 25

    def test_at_time_hour(self):
        with mock_datetime(2010, 1, 6, 12, 20):
            mock_job = make_mock_job()
            assert every().hour.at(":30").do(mock_job).next_run.hour == 12
            assert every().hour.at(":30").do(mock_job).next_run.minute == 30
            assert every().hour.at(":30").do(mock_job).next_run.second == 0
            assert every().hour.at(":10").do(mock_job).next_run.hour == 13
            assert every().hour.at(":10").do(mock_job).next_run.minute == 10
            assert every().hour.at(":10").do(mock_job).next_run.second == 0
            assert every().hour.at(":00").do(mock_job).next_run.hour == 13
            assert every().hour.at(":00").do(mock_job).next_run.minute == 0
            assert every().hour.at(":00").do(mock_job).next_run.second == 0

            self.assertRaises(ScheduleValueError, every().hour.at, "2:30:00")
            self.assertRaises(ScheduleValueError, every().hour.at, "::2")
            self.assertRaises(ScheduleValueError, every().hour.at, ".2")
            self.assertRaises(ScheduleValueError, every().hour.at, "2")
            self.assertRaises(ScheduleValueError, every().hour.at, " 2:30")
            self.assertRaises(ScheduleValueError, every().hour.at, "61:00")
            self.assertRaises(ScheduleValueError, every().hour.at, "00:61")
            self.assertRaises(ScheduleValueError, every().hour.at, "01:61")
            self.assertRaises(TypeError, every().hour.at, 2)

            # test the 'MM:SS' format
            assert every().hour.at("30:05").do(mock_job).next_run.hour == 12
            assert every().hour.at("30:05").do(mock_job).next_run.minute == 30
            assert every().hour.at("30:05").do(mock_job).next_run.second == 5
            assert every().hour.at("10:25").do(mock_job).next_run.hour == 13
            assert every().hour.at("10:25").do(mock_job).next_run.minute == 10
            assert every().hour.at("10:25").do(mock_job).next_run.second == 25
            assert every().hour.at("00:40").do(mock_job).next_run.hour == 13
            assert every().hour.at("00:40").do(mock_job).next_run.minute == 0
            assert every().hour.at("00:40").do(mock_job).next_run.second == 40

    def test_at_time_minute(self):
        with mock_datetime(2010, 1, 6, 12, 20, 30):
            mock_job = make_mock_job()
            assert every().minute.at(":40").do(mock_job).next_run.hour == 12
            assert every().minute.at(":40").do(mock_job).next_run.minute == 20
            assert every().minute.at(":40").do(mock_job).next_run.second == 40
            assert every().minute.at(":10").do(mock_job).next_run.hour == 12
            assert every().minute.at(":10").do(mock_job).next_run.minute == 21
            assert every().minute.at(":10").do(mock_job).next_run.second == 10

            self.assertRaises(ScheduleValueError, every().minute.at, "::2")
            self.assertRaises(ScheduleValueError, every().minute.at, ".2")
            self.assertRaises(ScheduleValueError, every().minute.at, "2")
            self.assertRaises(ScheduleValueError, every().minute.at, "2:30:00")
            self.assertRaises(ScheduleValueError, every().minute.at, "2:30")
            self.assertRaises(ScheduleValueError, every().minute.at, " :30")
            self.assertRaises(TypeError, every().minute.at, 2)

    def test_next_run_time(self):
        with mock_datetime(2010, 1, 6, 12, 15):
            mock_job = make_mock_job()
            assert schedule.next_run() is None
            assert every().minute.do(mock_job).next_run.minute == 16
            assert every(5).minutes.do(mock_job).next_run.minute == 20
            assert every().hour.do(mock_job).next_run.hour == 13
            assert every().day.do(mock_job).next_run.day == 7
            assert every().day.at("09:00").do(mock_job).next_run.day == 7
            assert every().day.at("12:30").do(mock_job).next_run.day == 6
            assert every().week.do(mock_job).next_run.day == 13
            assert every().monday.do(mock_job).next_run.day == 11
            assert every().tuesday.do(mock_job).next_run.day == 12
            assert every().wednesday.do(mock_job).next_run.day == 13
            assert every().thursday.do(mock_job).next_run.day == 7
            assert every().friday.do(mock_job).next_run.day == 8
            assert every().saturday.do(mock_job).next_run.day == 9
            assert every().sunday.do(mock_job).next_run.day == 10

    def test_next_run_time_day_end(self):
        mock_job = make_mock_job()
        # At day 1, schedule job to run at daily 23:30
        with mock_datetime(2010, 12, 1, 23, 0, 0):
            job = every().day.at("23:30").do(mock_job)
            # first occurrence same day
            assert job.next_run.day == 1
            assert job.next_run.hour == 23

        # Running the job 01:00 on day 2, afterwards the job should be
        # scheduled at 23:30 the same day. This simulates a job that started
        # on day 1 at 23:30 and took 1,5 hours to finish
        with mock_datetime(2010, 12, 2, 1, 0, 0):
            job.run()
            assert job.next_run.day == 2
            assert job.next_run.hour == 23

        # Run the job at 23:30 on day 2, afterwards the job should be
        # scheduled at 23:30 the next day
        with mock_datetime(2010, 12, 2, 23, 30, 0):
            job.run()
            assert job.next_run.day == 3
            assert job.next_run.hour == 23

    def test_next_run_time_hour_end(self):
        mock_job = make_mock_job()
        with mock_datetime(2010, 10, 10, 12, 0, 0):
            job = every().hour.at(":10").do(mock_job)
            assert job.next_run.hour == 12
            assert job.next_run.minute == 10

        with mock_datetime(2010, 10, 10, 13, 0, 0):
            job.run()
            assert job.next_run.hour == 13
            assert job.next_run.minute == 10

        with mock_datetime(2010, 10, 10, 13, 15, 0):
            job.run()
            assert job.next_run.hour == 14
            assert job.next_run.minute == 10

    def test_next_run_time_minute_end(self):
        mock_job = make_mock_job()
        with mock_datetime(2010, 10, 10, 10, 10, 0):
            job = every().minute.at(":15").do(mock_job)
            assert job.next_run.minute == 10
            assert job.next_run.second == 15

        with mock_datetime(2010, 10, 10, 10, 10, 59):
            job.run()
            assert job.next_run.minute == 11
            assert job.next_run.second == 15

        with mock_datetime(2010, 10, 10, 10, 12, 14):
            job.run()
            assert job.next_run.minute == 12
            assert job.next_run.second == 15

        with mock_datetime(2010, 10, 10, 10, 12, 16):
            job.run()
            assert job.next_run.minute == 13
            assert job.next_run.second == 15

    def test_run_all(self):
        mock_job = make_mock_job()
        every().minute.do(mock_job)
        every().hour.do(mock_job)
        every().day.at("11:00").do(mock_job)
        schedule.run_all()
        assert mock_job.call_count == 3

    def test_run_all_with_decorator(self):
        mock_job = make_mock_job()

        @repeat(every().minute)
        def job1():
            mock_job()

        @repeat(every().hour)
        def job2():
            mock_job()

        @repeat(every().day.at("11:00"))
        def job3():
            mock_job()

        schedule.run_all()
        assert mock_job.call_count == 3

    def test_run_all_with_decorator_args(self):
        mock_job = make_mock_job()

        @repeat(every().minute, 1, 2, "three", foo=23, bar={})
        def job(*args, **kwargs):
            mock_job(*args, **kwargs)

        schedule.run_all()
        mock_job.assert_called_once_with(1, 2, "three", foo=23, bar={})

    def test_run_all_with_decorator_defaultargs(self):
        mock_job = make_mock_job()

        @repeat(every().minute)
        def job(nothing=None):
            mock_job(nothing)

        schedule.run_all()
        mock_job.assert_called_once_with(None)

    def test_job_func_args_are_passed_on(self):
        mock_job = make_mock_job()
        every().second.do(mock_job, 1, 2, "three", foo=23, bar={})
        schedule.run_all()
        mock_job.assert_called_once_with(1, 2, "three", foo=23, bar={})

    def test_to_string(self):
        def job_fun():
            pass

        s = str(every().minute.do(job_fun, "foo", bar=23))
        assert s == (
            "Job(interval=1, unit=minutes, do=job_fun, "
            "args=('foo',), kwargs={'bar': 23})"
        )
        assert "job_fun" in s
        assert "foo" in s
        assert "{'bar': 23}" in s

    def test_to_repr(self):
        def job_fun():
            pass

        s = repr(every().minute.do(job_fun, "foo", bar=23))
        assert s.startswith(
            "Every 1 minute do job_fun('foo', bar=23) (last run: [never], next run: "
        )
        assert "job_fun" in s
        assert "foo" in s
        assert "bar=23" in s

        # test repr when at_time is not None
        s2 = repr(every().day.at("00:00").do(job_fun, "foo", bar=23))
        assert s2.startswith(
            (
                "Every 1 day at 00:00:00 do job_fun('foo', "
                "bar=23) (last run: [never], next run: "
            )
        )

    def test_to_string_lambda_job_func(self):
        assert len(str(every().minute.do(lambda: 1))) > 1
        assert len(str(every().day.at("10:30").do(lambda: 1))) > 1

    def test_repr_functools_partial_job_func(self):
        def job_fun(arg):
            pass

        job_fun = functools.partial(job_fun, "foo")
        job_repr = repr(every().minute.do(job_fun, bar=True, somekey=23))
        assert "functools.partial" in job_repr
        assert "bar=True" in job_repr
        assert "somekey=23" in job_repr

    def test_to_string_functools_partial_job_func(self):
        def job_fun(arg):
            pass

        job_fun = functools.partial(job_fun, "foo")
        job_str = str(every().minute.do(job_fun, bar=True, somekey=23))
        assert "functools.partial" in job_str
        assert "bar=True" in job_str
        assert "somekey=23" in job_str

    def test_run_pending(self):
        """Check that run_pending() runs pending jobs.
        We do this by overriding datetime.datetime with mock objects
        that represent increasing system times.

        Please note that it is *intended behavior that run_pending() does not
        run missed jobs*. For example, if you've registered a job that
        should run every minute and you only call run_pending() in one hour
        increments then your job won't be run 60 times in between but
        only once.
        """
        mock_job = make_mock_job()

        with mock_datetime(2010, 1, 6, 12, 15):
            every().minute.do(mock_job)
            every().hour.do(mock_job)
            every().day.do(mock_job)
            every().sunday.do(mock_job)
            schedule.run_pending()
            assert mock_job.call_count == 0

        with mock_datetime(2010, 1, 6, 12, 16):
            schedule.run_pending()
            assert mock_job.call_count == 1

        with mock_datetime(2010, 1, 6, 13, 16):
            mock_job.reset_mock()
            schedule.run_pending()
            assert mock_job.call_count == 2

        with mock_datetime(2010, 1, 7, 13, 16):
            mock_job.reset_mock()
            schedule.run_pending()
            assert mock_job.call_count == 3

        with mock_datetime(2010, 1, 10, 13, 16):
            mock_job.reset_mock()
            schedule.run_pending()
            assert mock_job.call_count == 4

    def test_run_every_weekday_at_specific_time_today(self):
        mock_job = make_mock_job()
        with mock_datetime(2010, 1, 6, 13, 16):
            every().wednesday.at("14:12").do(mock_job)
            schedule.run_pending()
            assert mock_job.call_count == 0

        with mock_datetime(2010, 1, 6, 14, 16):
            schedule.run_pending()
            assert mock_job.call_count == 1

    def test_run_every_weekday_at_specific_time_past_today(self):
        mock_job = make_mock_job()
        with mock_datetime(2010, 1, 6, 13, 16):
            every().wednesday.at("13:15").do(mock_job)
            schedule.run_pending()
            assert mock_job.call_count == 0

        with mock_datetime(2010, 1, 13, 13, 14):
            schedule.run_pending()
            assert mock_job.call_count == 0

        with mock_datetime(2010, 1, 13, 13, 16):
            schedule.run_pending()
            assert mock_job.call_count == 1

    def test_run_every_n_days_at_specific_time(self):
        mock_job = make_mock_job()
        with mock_datetime(2010, 1, 6, 11, 29):
            every(2).days.at("11:30").do(mock_job)
            schedule.run_pending()
            assert mock_job.call_count == 0

        with mock_datetime(2010, 1, 6, 11, 31):
            schedule.run_pending()
            assert mock_job.call_count == 0

        with mock_datetime(2010, 1, 7, 11, 31):
            schedule.run_pending()
            assert mock_job.call_count == 0

        with mock_datetime(2010, 1, 8, 11, 29):
            schedule.run_pending()
            assert mock_job.call_count == 0

        with mock_datetime(2010, 1, 8, 11, 31):
            schedule.run_pending()
            assert mock_job.call_count == 1

        with mock_datetime(2010, 1, 10, 11, 31):
            schedule.run_pending()
            assert mock_job.call_count == 2

    def test_next_run_property(self):
        original_datetime = datetime.datetime
        with mock_datetime(2010, 1, 6, 13, 16):
            hourly_job = make_mock_job("hourly")
            daily_job = make_mock_job("daily")
            every().day.do(daily_job)
            every().hour.do(hourly_job)
            assert len(schedule.jobs) == 2
            # Make sure the hourly job is first
            assert schedule.next_run() == original_datetime(2010, 1, 6, 14, 16)

    def test_idle_seconds(self):
        assert schedule.next_run() is None
        assert schedule.idle_seconds() is None

        mock_job = make_mock_job()
        with mock_datetime(2020, 12, 9, 21, 46):
            job = every().hour.do(mock_job)
            assert schedule.idle_seconds() == 60 * 60
            schedule.cancel_job(job)
            assert schedule.next_run() is None
            assert schedule.idle_seconds() is None

    def test_cancel_job(self):
        def stop_job():
            return schedule.CancelJob

        mock_job = make_mock_job()

        every().second.do(stop_job)
        mj = every().second.do(mock_job)
        assert len(schedule.jobs) == 2

        schedule.run_all()
        assert len(schedule.jobs) == 1
        assert schedule.jobs[0] == mj

        schedule.cancel_job("Not a job")
        assert len(schedule.jobs) == 1
        schedule.default_scheduler.cancel_job("Not a job")
        assert len(schedule.jobs) == 1

        schedule.cancel_job(mj)
        assert len(schedule.jobs) == 0

    def test_cancel_jobs(self):
        def stop_job():
            return schedule.CancelJob

        every().second.do(stop_job)
        every().second.do(stop_job)
        every().second.do(stop_job)
        assert len(schedule.jobs) == 3

        schedule.run_all()
        assert len(schedule.jobs) == 0

    def test_tag_type_enforcement(self):
        job1 = every().second.do(make_mock_job(name="job1"))
        self.assertRaises(TypeError, job1.tag, {})
        self.assertRaises(TypeError, job1.tag, 1, "a", [])
        job1.tag(0, "a", True)
        assert len(job1.tags) == 3

    def test_get_by_tag(self):
        every().second.do(make_mock_job()).tag("job1", "tag1")
        every().second.do(make_mock_job()).tag("job2", "tag2", "tag4")
        every().second.do(make_mock_job()).tag("job3", "tag3", "tag4")

        # Test None input yields all 3
        jobs = schedule.get_jobs()
        assert len(jobs) == 3
        assert {"job1", "job2", "job3"}.issubset(
            {*jobs[0].tags, *jobs[1].tags, *jobs[2].tags}
        )

        # Test each 1:1 tag:job
        jobs = schedule.get_jobs("tag1")
        assert len(jobs) == 1
        assert "job1" in jobs[0].tags

        # Test multiple jobs found.
        jobs = schedule.get_jobs("tag4")
        assert len(jobs) == 2
        assert "job1" not in {*jobs[0].tags, *jobs[1].tags}

        # Test no tag.
        jobs = schedule.get_jobs("tag5")
        assert len(jobs) == 0
        schedule.clear()
        assert len(schedule.jobs) == 0

    def test_clear_by_tag(self):
        every().second.do(make_mock_job(name="job1")).tag("tag1")
        every().second.do(make_mock_job(name="job2")).tag("tag1", "tag2")
        every().second.do(make_mock_job(name="job3")).tag(
            "tag3", "tag3", "tag3", "tag2"
        )
        assert len(schedule.jobs) == 3
        schedule.run_all()
        assert len(schedule.jobs) == 3
        schedule.clear("tag3")
        assert len(schedule.jobs) == 2
        schedule.clear("tag1")
        assert len(schedule.jobs) == 0
        every().second.do(make_mock_job(name="job1"))
        every().second.do(make_mock_job(name="job2"))
        every().second.do(make_mock_job(name="job3"))
        schedule.clear()
        assert len(schedule.jobs) == 0

    def test_misconfigured_job_wont_break_scheduler(self):
        """
        Ensure an interrupted job definition chain won't break
        the scheduler instance permanently.
        """
        scheduler = schedule.Scheduler()
        scheduler.every()
        scheduler.every(10).seconds
        scheduler.run_pending()<|MERGE_RESOLUTION|>--- conflicted
+++ resolved
@@ -170,29 +170,15 @@
 
     def test_at_time(self):
         mock_job = make_mock_job()
-<<<<<<< HEAD
-        assert every().day.at('10:30').do(mock_job).next_run.hour == 10
-        assert every().day.at('10:30').do(mock_job).next_run.minute == 30
-        assert every().day.at('10:30:50').do(mock_job).next_run.second == 50
-
-        assert every().day.at('8:30').do(mock_job).next_run.hour == 8
-        assert every().day.at('8:30:50').do(mock_job).next_run.hour == 8
-        assert every().day.at('08:30').do(mock_job).next_run.hour == 8
-        assert every().day.at('08:30:50').do(mock_job).next_run.hour == 8
-
-        self.assertRaises(ScheduleValueError, every().day.at, '2:30:000001')
-        self.assertRaises(ScheduleValueError, every().day.at, '::2')
-        self.assertRaises(ScheduleValueError, every().day.at, '.2')
-        self.assertRaises(ScheduleValueError, every().day.at, '2')
-        self.assertRaises(ScheduleValueError, every().day.at, ':2')
-        self.assertRaises(ScheduleValueError, every().day.at, ' 2:30:00')
-        self.assertRaises(ScheduleValueError, every().day.at, '25:30:00')
-        self.assertRaises(ScheduleValueError, every().day.at, '25:30')
-        self.assertRaises(ScheduleValueError, every().day.at, '25')
-=======
+
         assert every().day.at("10:30").do(mock_job).next_run.hour == 10
         assert every().day.at("10:30").do(mock_job).next_run.minute == 30
         assert every().day.at("10:30:50").do(mock_job).next_run.second == 50
+
+        assert every().day.at("8:30").do(mock_job).next_run.hour == 8
+        assert every().day.at("8:30:50").do(mock_job).next_run.hour == 8
+        assert every().day.at("08:30").do(mock_job).next_run.hour == 8
+        assert every().day.at("08:30:50").do(mock_job).next_run.hour == 8
 
         self.assertRaises(ScheduleValueError, every().day.at, "2:30:000001")
         self.assertRaises(ScheduleValueError, every().day.at, "::2")
@@ -200,7 +186,9 @@
         self.assertRaises(ScheduleValueError, every().day.at, "2")
         self.assertRaises(ScheduleValueError, every().day.at, ":2")
         self.assertRaises(ScheduleValueError, every().day.at, " 2:30:00")
->>>>>>> d796724c
+        self.assertRaises(ScheduleValueError, every().day.at, "25:30:00")
+        self.assertRaises(ScheduleValueError, every().day.at, "25:30")
+        self.assertRaises(ScheduleValueError, every().day.at, "25")
         self.assertRaises(ScheduleValueError, every().do, lambda: 0)
         self.assertRaises(TypeError, every().day.at, 2)
 
