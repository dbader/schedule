--- conflicted
+++ resolved
@@ -9,11 +9,7 @@
 # pylint: disable-msg=R0201,C0111,E0102,R0904,R0901
 
 import schedule
-<<<<<<< HEAD
-from schedule import every, repeat
-=======
-from schedule import every, ScheduleError, ScheduleValueError, IntervalError
->>>>>>> 90fb86fa
+from schedule import every, repeat, ScheduleError, ScheduleValueError, IntervalError
 
 
 def make_mock_job(name=None):
