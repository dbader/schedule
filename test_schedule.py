"""Unit tests for schedule.py"""
import sys
import datetime
import functools
import mock
import unittest

# Silence "missing docstring", "method could be a function",
# "class already defined", and "too many public methods" messages:
# pylint: disable-msg=R0201,C0111,E0102,R0904,R0901

import schedule
from schedule import every, ScheduleError, ScheduleValueError, IntervalError

try:
    from datetime import timezone
    utc = timezone.utc
except ImportError:
    from schedule.timezone import UTC
    utc = UTC()


def make_mock_job(name=None):
    job = mock.Mock()
    job.__name__ = name or 'job'
    return job


class mock_datetime(object):
    """
    Monkey-patch datetime for predictable results
    """
    def __init__(self, year, month, day, hour, minute, second=0):
        self.year = year
        self.month = month
        self.day = day
        self.hour = hour
        self.minute = minute
        self.second = second

    def __enter__(self):
        class MockDate(datetime.datetime):
            @classmethod
            def today(cls):
                return cls(self.year, self.month, self.day)

            @classmethod
            def now(cls, tz=None):
                return cls(self.year, self.month, self.day,
<<<<<<< HEAD
                           self.hour, self.minute).replace(tzinfo=tz)

=======
                           self.hour, self.minute, self.second)
>>>>>>> 41f88b33
        self.original_datetime = datetime.datetime
        datetime.datetime = MockDate

    def __exit__(self, *args, **kwargs):
        datetime.datetime = self.original_datetime


class SchedulerTests(unittest.TestCase):
    def setUp(self):
        schedule.clear()

    def test_time_units(self):
        assert every().seconds.unit == 'seconds'
        assert every().minutes.unit == 'minutes'
        assert every().hours.unit == 'hours'
        assert every().days.unit == 'days'
        assert every().weeks.unit == 'weeks'

        job_instance = schedule.Job(interval=2)
        # without a context manager, it incorrectly raises an error because
        # it is not callable
        with self.assertRaises(IntervalError):
            job_instance.minute
        with self.assertRaises(IntervalError):
            job_instance.hour
        with self.assertRaises(IntervalError):
            job_instance.day
        with self.assertRaises(IntervalError):
            job_instance.week
        with self.assertRaises(IntervalError):
            job_instance.monday
        with self.assertRaises(IntervalError):
            job_instance.tuesday
        with self.assertRaises(IntervalError):
            job_instance.wednesday
        with self.assertRaises(IntervalError):
            job_instance.thursday
        with self.assertRaises(IntervalError):
            job_instance.friday
        with self.assertRaises(IntervalError):
            job_instance.saturday
        with self.assertRaises(IntervalError):
            job_instance.sunday

        # test an invalid unit
        job_instance.unit = "foo"
        self.assertRaises(ScheduleValueError, job_instance.at, "1:0:0")
        self.assertRaises(ScheduleValueError, job_instance._schedule_next_run)

        # test start day exists but unit is not 'weeks'
        job_instance.unit = "days"
        job_instance.start_day = 1
        self.assertRaises(ScheduleValueError, job_instance._schedule_next_run)

        # test weeks with an invalid start day
        job_instance.unit = "weeks"
        job_instance.start_day = "bar"
        self.assertRaises(ScheduleValueError, job_instance._schedule_next_run)

        # test a valid unit with invalid hours/minutes/seconds
        job_instance.unit = "days"
        self.assertRaises(ScheduleValueError, job_instance.at, "25:00:00")
        self.assertRaises(ScheduleValueError, job_instance.at, "00:61:00")
        self.assertRaises(ScheduleValueError, job_instance.at, "00:00:61")

        # test invalid time format
        self.assertRaises(ScheduleValueError, job_instance.at, "25:0:0")
        self.assertRaises(ScheduleValueError, job_instance.at, "0:61:0")
        self.assertRaises(ScheduleValueError, job_instance.at, "0:0:61")

        # test (very specific) seconds with unspecified start_day
        job_instance.unit = "seconds"
        job_instance.at_time = datetime.datetime.now()
        job_instance.start_day = None
        self.assertRaises(ScheduleValueError, job_instance._schedule_next_run)

        # test self.latest >= self.interval
        job_instance.latest = 1
        self.assertRaises(ScheduleError, job_instance._schedule_next_run)
        job_instance.latest = 3
        self.assertRaises(ScheduleError, job_instance._schedule_next_run)

    def test_singular_time_units_match_plural_units(self):
        assert every().second.unit == every().seconds.unit
        assert every().minute.unit == every().minutes.unit
        assert every().hour.unit == every().hours.unit
        assert every().day.unit == every().days.unit
        assert every().week.unit == every().weeks.unit

    def test_utc_is_normal(self):
        fo = utc
        self.assertIsInstance(fo, datetime.tzinfo)
        dt = datetime.datetime.now(utc)
        self.assertEqual(fo.utcoffset(dt), datetime.timedelta(0))
        self.assertEqual(fo.tzname(dt), "UTC")

    def test_utc_dst_is_dt(self):
        fo = utc
        dt = datetime.datetime.now()
        if sys.version_info > (3, 0, 0):
            dst_arg = None
        else:
            dst_arg = datetime.timedelta(0)
        self.assertEqual(fo.dst(dt), dst_arg)

    def test_time_range(self):
        with mock_datetime(2014, 6, 28, 12, 0):
            mock_job = make_mock_job()

            # Choose a sample size large enough that it's unlikely the
            # same value will be chosen each time.
            minutes = set([
                every(5).to(30).minutes.do(mock_job).next_run.minute
                for i in range(100)
            ])

            assert len(minutes) > 1
            assert min(minutes) >= 5
            assert max(minutes) <= 30

    def test_time_range_repr(self):
        mock_job = make_mock_job()

        with mock_datetime(2014, 6, 28, 12, 0):
            job_repr = repr(every(5).to(30).minutes.do(mock_job))

        assert job_repr.startswith('Every 5 to 30 minutes do job()')

    def test_at_time(self):
        mock_job = make_mock_job()
        assert every().day.at('10:30').do(mock_job).next_run.hour == 10
        assert every().day.at('10:30').do(mock_job).next_run.minute == 30
        assert every().day.at('10:30:50').do(mock_job).next_run.second == 50

        self.assertRaises(ScheduleValueError, every().day.at, '2:30:000001')
        self.assertRaises(ScheduleValueError, every().day.at, '::2')
        self.assertRaises(ScheduleValueError, every().day.at, '.2')
        self.assertRaises(ScheduleValueError, every().day.at, '2')
        self.assertRaises(ScheduleValueError, every().day.at, ':2')
        self.assertRaises(ScheduleValueError, every().day.at, ' 2:30:00')
        self.assertRaises(ScheduleValueError, every().do, lambda: 0)
        self.assertRaises(TypeError, every().day.at, 2)

        # without a context manager, it incorrectly raises an error because
        # it is not callable
        with self.assertRaises(IntervalError):
            every(interval=2).second
        with self.assertRaises(IntervalError):
            every(interval=2).minute
        with self.assertRaises(IntervalError):
            every(interval=2).hour
        with self.assertRaises(IntervalError):
            every(interval=2).day
        with self.assertRaises(IntervalError):
            every(interval=2).week
        with self.assertRaises(IntervalError):
            every(interval=2).monday
        with self.assertRaises(IntervalError):
            every(interval=2).tuesday
        with self.assertRaises(IntervalError):
            every(interval=2).wednesday
        with self.assertRaises(IntervalError):
            every(interval=2).thursday
        with self.assertRaises(IntervalError):
            every(interval=2).friday
        with self.assertRaises(IntervalError):
            every(interval=2).saturday
        with self.assertRaises(IntervalError):
            every(interval=2).sunday

    def test_at_time_hour(self):
        with mock_datetime(2010, 1, 6, 12, 20):
            mock_job = make_mock_job()
            assert every().hour.at(':30').do(mock_job).next_run.hour == 12
            assert every().hour.at(':30').do(mock_job).next_run.minute == 30
            assert every().hour.at(':30').do(mock_job).next_run.second == 0
            assert every().hour.at(':10').do(mock_job).next_run.hour == 13
            assert every().hour.at(':10').do(mock_job).next_run.minute == 10
            assert every().hour.at(':10').do(mock_job).next_run.second == 0
            assert every().hour.at(':00').do(mock_job).next_run.hour == 13
            assert every().hour.at(':00').do(mock_job).next_run.minute == 0
            assert every().hour.at(':00').do(mock_job).next_run.second == 0

            self.assertRaises(ScheduleValueError, every().hour.at, '2:30:00')
            self.assertRaises(ScheduleValueError, every().hour.at, '::2')
            self.assertRaises(ScheduleValueError, every().hour.at, '.2')
            self.assertRaises(ScheduleValueError, every().hour.at, '2')
            self.assertRaises(ScheduleValueError, every().hour.at, ' 2:30')
            self.assertRaises(ScheduleValueError, every().hour.at, "61:00")
            self.assertRaises(ScheduleValueError, every().hour.at, "00:61")
            self.assertRaises(ScheduleValueError, every().hour.at, "01:61")
            self.assertRaises(TypeError, every().hour.at, 2)

    def test_at_time_minute(self):
        with mock_datetime(2010, 1, 6, 12, 20, 30):
            mock_job = make_mock_job()
            assert every().minute.at(':40').do(mock_job).next_run.hour == 12
            assert every().minute.at(':40').do(mock_job).next_run.minute == 20
            assert every().minute.at(':40').do(mock_job).next_run.second == 40
            assert every().minute.at(':10').do(mock_job).next_run.hour == 12
            assert every().minute.at(':10').do(mock_job).next_run.minute == 21
            assert every().minute.at(':10').do(mock_job).next_run.second == 10

            self.assertRaises(ScheduleValueError, every().minute.at, '::2')
            self.assertRaises(ScheduleValueError, every().minute.at, '.2')
            self.assertRaises(ScheduleValueError, every().minute.at, '2')
            self.assertRaises(ScheduleValueError, every().minute.at, '2:30:00')
            self.assertRaises(ScheduleValueError, every().minute.at, '2:30')
            self.assertRaises(ScheduleValueError, every().minute.at, ' :30')
            self.assertRaises(TypeError, every().minute.at, 2)

    def test_next_run_time(self):
        with mock_datetime(2010, 1, 6, 12, 15):
            mock_job = make_mock_job()
            assert schedule.next_run() is None
            assert every().minute.do(mock_job).next_run.minute == 16
            assert every(5).minutes.do(mock_job).next_run.minute == 20
            assert every().hour.do(mock_job).next_run.hour == 13
            assert every().day.do(mock_job).next_run.day == 7
            assert every().day.at('09:00').do(mock_job).next_run.day == 7
            assert every().day.at('12:30').do(mock_job).next_run.day == 6
            assert every().week.do(mock_job).next_run.day == 13
            assert every().monday.do(mock_job).next_run.day == 11
            assert every().tuesday.do(mock_job).next_run.day == 12
            assert every().wednesday.do(mock_job).next_run.day == 13
            assert every().thursday.do(mock_job).next_run.day == 7
            assert every().friday.do(mock_job).next_run.day == 8
            assert every().saturday.do(mock_job).next_run.day == 9
            assert every().sunday.do(mock_job).next_run.day == 10

    def test_run_all(self):
        mock_job = make_mock_job()
        every().minute.do(mock_job)
        every().hour.do(mock_job)
        every().day.at('11:00').do(mock_job)
        schedule.run_all()
        assert mock_job.call_count == 3

    def test_job_func_args_are_passed_on(self):
        mock_job = make_mock_job()
        every().second.do(mock_job, 1, 2, 'three', foo=23, bar={})
        schedule.run_all()
        mock_job.assert_called_once_with(1, 2, 'three', foo=23, bar={})

    def test_to_string(self):
        def job_fun():
            pass
        s = str(every().minute.do(job_fun, 'foo', bar=23))
        assert s == ("Job(interval=1, unit=minutes, do=job_fun, "
                     "args=('foo',), kwargs={'bar': 23})")
        assert 'job_fun' in s
        assert 'foo' in s
        assert '{\'bar\': 23}' in s

    def test_to_repr(self):
        def job_fun():
            pass
        s = repr(every().minute.do(job_fun, 'foo', bar=23))
        assert s.startswith("Every 1 minute do job_fun('foo', bar=23) "
                            "(last run: [never], next run: ")
        assert 'job_fun' in s
        assert 'foo' in s
        assert 'bar=23' in s

        # test repr when at_time is not None
        s2 = repr(every().day.at("00:00").do(job_fun, 'foo', bar=23))
        assert s2.startswith(("Every 1 day at 00:00:00 do job_fun('foo', "
                              "bar=23) (last run: [never], next run: "))

    def test_to_string_lambda_job_func(self):
        assert len(str(every().minute.do(lambda: 1))) > 1
        assert len(str(every().day.at('10:30').do(lambda: 1))) > 1

    def test_to_string_functools_partial_job_func(self):
        def job_fun(arg):
            pass
        job_fun = functools.partial(job_fun, 'foo')
        job_repr = repr(every().minute.do(job_fun, bar=True, somekey=23))
        assert 'functools.partial' in job_repr
        assert 'bar=True' in job_repr
        assert 'somekey=23' in job_repr

    def test_run_pending(self):
        """Check that run_pending() runs pending jobs.
        We do this by overriding datetime.datetime with mock objects
        that represent increasing system times.

        Please note that it is *intended behavior that run_pending() does not
        run missed jobs*. For example, if you've registered a job that
        should run every minute and you only call run_pending() in one hour
        increments then your job won't be run 60 times in between but
        only once.
        """
        mock_job = make_mock_job()

        with mock_datetime(2010, 1, 6, 12, 15):
            every().minute.do(mock_job)
            every().hour.do(mock_job)
            every().day.do(mock_job)
            every().sunday.do(mock_job)
            schedule.run_pending()
            assert mock_job.call_count == 0

        with mock_datetime(2010, 1, 6, 12, 16):
            schedule.run_pending()
            assert mock_job.call_count == 1

        with mock_datetime(2010, 1, 6, 13, 16):
            mock_job.reset_mock()
            schedule.run_pending()
            assert mock_job.call_count == 2

        with mock_datetime(2010, 1, 7, 13, 16):
            mock_job.reset_mock()
            schedule.run_pending()
            assert mock_job.call_count == 3

        with mock_datetime(2010, 1, 10, 13, 16):
            mock_job.reset_mock()
            schedule.run_pending()
            assert mock_job.call_count == 4

    def test_run_every_weekday_at_specific_time_today(self):
        mock_job = make_mock_job()
        with mock_datetime(2010, 1, 6, 13, 16):
            every().wednesday.at('14:12').do(mock_job)
            schedule.run_pending()
            assert mock_job.call_count == 0

        with mock_datetime(2010, 1, 6, 14, 16):
            schedule.run_pending()
            assert mock_job.call_count == 1

    def test_run_every_weekday_at_specific_time_past_today(self):
        mock_job = make_mock_job()
        with mock_datetime(2010, 1, 6, 13, 16):
            every().wednesday.at('13:15').do(mock_job)
            schedule.run_pending()
            assert mock_job.call_count == 0

        with mock_datetime(2010, 1, 13, 13, 14):
            schedule.run_pending()
            assert mock_job.call_count == 0

        with mock_datetime(2010, 1, 13, 13, 16):
            schedule.run_pending()
            assert mock_job.call_count == 1

    def test_run_every_n_days_at_specific_time(self):
        mock_job = make_mock_job()
        with mock_datetime(2010, 1, 6, 11, 29):
            every(2).days.at('11:30').do(mock_job)
            schedule.run_pending()
            assert mock_job.call_count == 0

        with mock_datetime(2010, 1, 6, 11, 31):
            schedule.run_pending()
            assert mock_job.call_count == 0

        with mock_datetime(2010, 1, 7, 11, 31):
            schedule.run_pending()
            assert mock_job.call_count == 0

        with mock_datetime(2010, 1, 8, 11, 29):
            schedule.run_pending()
            assert mock_job.call_count == 0

        with mock_datetime(2010, 1, 8, 11, 31):
            schedule.run_pending()
            assert mock_job.call_count == 1

        with mock_datetime(2010, 1, 10, 11, 31):
            schedule.run_pending()
            assert mock_job.call_count == 2

    def test_next_run_property(self):
        original_datetime = datetime.datetime
        with mock_datetime(2010, 1, 6, 13, 16):
            hourly_job = make_mock_job('hourly')
            daily_job = make_mock_job('daily')
            every().day.do(daily_job)
            every().hour.do(hourly_job)
            assert len(schedule.jobs) == 2
            # Make sure the hourly job is first
            assert schedule.next_run() == original_datetime(2010, 1, 6, 14, 16,
                                                            tzinfo=utc)
            assert schedule.idle_seconds() == 60 * 60

    def test_cancel_job(self):
        def stop_job():
            return schedule.CancelJob
        mock_job = make_mock_job()

        every().second.do(stop_job)
        mj = every().second.do(mock_job)
        assert len(schedule.jobs) == 2

        schedule.run_all()
        assert len(schedule.jobs) == 1
        assert schedule.jobs[0] == mj

        schedule.cancel_job('Not a job')
        assert len(schedule.jobs) == 1
        schedule.default_scheduler.cancel_job('Not a job')
        assert len(schedule.jobs) == 1

        schedule.cancel_job(mj)
        assert len(schedule.jobs) == 0

    def test_cancel_jobs(self):
        def stop_job():
            return schedule.CancelJob

        every().second.do(stop_job)
        every().second.do(stop_job)
        every().second.do(stop_job)
        assert len(schedule.jobs) == 3

        schedule.run_all()
        assert len(schedule.jobs) == 0

    def test_tag_type_enforcement(self):
        job1 = every().second.do(make_mock_job(name='job1'))
        self.assertRaises(TypeError, job1.tag, {})
        self.assertRaises(TypeError, job1.tag, 1, 'a', [])
        job1.tag(0, 'a', True)
        assert len(job1.tags) == 3

    def test_clear_by_tag(self):
        every().second.do(make_mock_job(name='job1')).tag('tag1')
        every().second.do(make_mock_job(name='job2')).tag('tag1', 'tag2')
        every().second.do(make_mock_job(name='job3')).tag('tag3', 'tag3',
                                                          'tag3', 'tag2')
        assert len(schedule.jobs) == 3
        schedule.run_all()
        assert len(schedule.jobs) == 3
        schedule.clear('tag3')
        assert len(schedule.jobs) == 2
        schedule.clear('tag1')
        assert len(schedule.jobs) == 0
        every().second.do(make_mock_job(name='job1'))
        every().second.do(make_mock_job(name='job2'))
        every().second.do(make_mock_job(name='job3'))
        schedule.clear()
        assert len(schedule.jobs) == 0

    def test_misconfigured_job_wont_break_scheduler(self):
        """
        Ensure an interrupted job definition chain won't break
        the scheduler instance permanently.
        """
        scheduler = schedule.Scheduler()
        scheduler.every()
        scheduler.every(10).seconds
        scheduler.run_pending()<|MERGE_RESOLUTION|>--- conflicted
+++ resolved
@@ -47,12 +47,8 @@
             @classmethod
             def now(cls, tz=None):
                 return cls(self.year, self.month, self.day,
-<<<<<<< HEAD
-                           self.hour, self.minute).replace(tzinfo=tz)
-
-=======
-                           self.hour, self.minute, self.second)
->>>>>>> 41f88b33
+                           self.hour, self.minute, self.second).replace(tzinfo=tz)
+
         self.original_datetime = datetime.datetime
         datetime.datetime = MockDate
 
