import codecs
from setuptools import setup


SCHEDULE_VERSION = "1.1.0"
SCHEDULE_DOWNLOAD_URL = "https://github.com/dbader/schedule/tarball/" + SCHEDULE_VERSION


def read_file(filename):
    """
    Read a utf8 encoded text file and return its contents.
    """
    with codecs.open(filename, "r", "utf8") as f:
        return f.read()


setup(
    name="schedule",
    packages=["schedule"],
    version=SCHEDULE_VERSION,
    description="Job scheduling for humans.",
    long_description=read_file("README.rst"),
    license="MIT",
    author="Daniel Bader",
    author_email="mail@dbader.org",
    url="https://github.com/dbader/schedule",
    download_url=SCHEDULE_DOWNLOAD_URL,
    keywords=[
        "schedule",
        "periodic",
        "jobs",
        "scheduling",
        "clockwork",
        "cron",
        "scheduler",
        "job scheduling",
    ],
    classifiers=[
<<<<<<< HEAD
        'Intended Audience :: Developers',
        'License :: OSI Approved :: MIT License',
        'Programming Language :: Python',
        'Programming Language :: Python :: 3',
        'Programming Language :: Python :: 2.7',
        'Programming Language :: Python :: 3.5',
        'Programming Language :: Python :: 3.6',
        'Programming Language :: Python :: 3.7',
        'Programming Language :: Python :: 3.8',
        'Programming Language :: Python :: 3.9',
        'Natural Language :: English',
=======
        "Intended Audience :: Developers",
        "License :: OSI Approved :: MIT License",
        "Development Status :: 5 - Production/Stable",
        "Operating System :: OS Independent",
        "Programming Language :: Python",
        "Programming Language :: Python :: 3",
        "Programming Language :: Python :: 3.6",
        "Programming Language :: Python :: 3.7",
        "Programming Language :: Python :: 3.8",
        "Programming Language :: Python :: 3.9",
        "Natural Language :: English",
>>>>>>> 8a944c84
    ],
    python_requires=">=3.6",
)<|MERGE_RESOLUTION|>--- conflicted
+++ resolved
@@ -36,19 +36,6 @@
         "job scheduling",
     ],
     classifiers=[
-<<<<<<< HEAD
-        'Intended Audience :: Developers',
-        'License :: OSI Approved :: MIT License',
-        'Programming Language :: Python',
-        'Programming Language :: Python :: 3',
-        'Programming Language :: Python :: 2.7',
-        'Programming Language :: Python :: 3.5',
-        'Programming Language :: Python :: 3.6',
-        'Programming Language :: Python :: 3.7',
-        'Programming Language :: Python :: 3.8',
-        'Programming Language :: Python :: 3.9',
-        'Natural Language :: English',
-=======
         "Intended Audience :: Developers",
         "License :: OSI Approved :: MIT License",
         "Development Status :: 5 - Production/Stable",
@@ -60,7 +47,6 @@
         "Programming Language :: Python :: 3.8",
         "Programming Language :: Python :: 3.9",
         "Natural Language :: English",
->>>>>>> 8a944c84
     ],
     python_requires=">=3.6",
 )