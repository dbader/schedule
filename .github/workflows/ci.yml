name: Tests

on:
  push:
    branches:
      - master
  pull_request:
    branches:
      - master

jobs:
  test:
    runs-on: ubuntu-latest
    strategy:
      max-parallel: 6
      matrix:
<<<<<<< HEAD
        python-version: [2.7, 3.5, 3.6, 3.7, 3.8, 3.9]
=======
        python-version: [3.6, 3.7, 3.8, 3.9]
>>>>>>> 8a944c84
    steps:
      - uses: actions/checkout@v2
      - name: Set up Python ${{ matrix.python-version }}
        uses: actions/setup-python@v2
        with:
          python-version: ${{ matrix.python-version }}
      - name: Install dependencies
        run: pip install tox tox-gh-actions
      - name: Tests
        run: tox
<<<<<<< HEAD
      - name: Set up Python 3.9
        # A recent version of coveralls is required for Github
        # Actions support, which is only available for python3
        if: matrix.python-version == '2.7'
        uses: actions/setup-python@v2
        with:
          python-version: 3.9
      - name: Coveralls for Python 2.7 or 3.5
        if: matrix.python-version == '2.7' || matrix.python-version == '3.5'
        env:
          GITHUB_TOKEN: ${{ secrets.GITHUB_TOKEN }}
          COVERALLS_FLAG_NAME: python-${{ matrix.python-version }}
          COVERALLS_PARALLEL: true
        run: |
          pip3 install coveralls
          coveralls --rcfile=.coveragerc2.7and3.5
      - name: Coveralls for others
        if: matrix.python-version != '2.7' && matrix.python-version != '3.5'
=======
      - name: Coveralls
>>>>>>> 8a944c84
        env:
          GITHUB_TOKEN: ${{ secrets.GITHUB_TOKEN }}
          COVERALLS_FLAG_NAME: python-${{ matrix.python-version }}
          COVERALLS_PARALLEL: true
        run: |
          pip3 install coveralls
          coveralls --service=github
  coveralls:
    # Notify coveralls that the built has finished so they can
    # combine the results and post a comment with the summary.
    name: coverage push
    needs: test
    runs-on: ubuntu-latest
    steps:
      - name: Set up Python 3.9
        uses: actions/setup-python@v2
        with:
          python-version: 3.9
      - name: Finished
        run: |
          pip3 install coveralls
          coveralls --finish --service=github
        env:
          GITHUB_TOKEN: ${{ secrets.GITHUB_TOKEN }}

  docs:
    runs-on: ubuntu-latest
    steps:
      - uses: actions/checkout@v2
      - name: Set up Python 3.9
        uses: actions/setup-python@v2
        with:
          python-version: 3.9
      - name: Install dependencies
        run: pip install tox
      - name: Check docs
        run: tox -e docs

  formatting:
    runs-on: ubuntu-latest
    steps:
      - uses: actions/checkout@v2
      - name: Set up Python 3.8
        uses: actions/setup-python@v2
        with:
          python-version: 3.8
      - name: Install dependencies
        run: pip install tox
      - name: Check formatting
        run: tox -e format

  setuppy:
    runs-on: ubuntu-latest
    steps:
      - uses: actions/checkout@v2
      - name: Set up Python 3.8
        uses: actions/setup-python@v2
        with:
          python-version: 3.8
      - name: Install dependencies
        run: pip install tox
      - name: Check docs
        run: tox -e setuppy<|MERGE_RESOLUTION|>--- conflicted
+++ resolved
@@ -14,11 +14,7 @@
     strategy:
       max-parallel: 6
       matrix:
-<<<<<<< HEAD
-        python-version: [2.7, 3.5, 3.6, 3.7, 3.8, 3.9]
-=======
         python-version: [3.6, 3.7, 3.8, 3.9]
->>>>>>> 8a944c84
     steps:
       - uses: actions/checkout@v2
       - name: Set up Python ${{ matrix.python-version }}
@@ -29,28 +25,7 @@
         run: pip install tox tox-gh-actions
       - name: Tests
         run: tox
-<<<<<<< HEAD
-      - name: Set up Python 3.9
-        # A recent version of coveralls is required for Github
-        # Actions support, which is only available for python3
-        if: matrix.python-version == '2.7'
-        uses: actions/setup-python@v2
-        with:
-          python-version: 3.9
-      - name: Coveralls for Python 2.7 or 3.5
-        if: matrix.python-version == '2.7' || matrix.python-version == '3.5'
-        env:
-          GITHUB_TOKEN: ${{ secrets.GITHUB_TOKEN }}
-          COVERALLS_FLAG_NAME: python-${{ matrix.python-version }}
-          COVERALLS_PARALLEL: true
-        run: |
-          pip3 install coveralls
-          coveralls --rcfile=.coveragerc2.7and3.5
-      - name: Coveralls for others
-        if: matrix.python-version != '2.7' && matrix.python-version != '3.5'
-=======
       - name: Coveralls
->>>>>>> 8a944c84
         env:
           GITHUB_TOKEN: ${{ secrets.GITHUB_TOKEN }}
           COVERALLS_FLAG_NAME: python-${{ matrix.python-version }}
