--- conflicted
+++ resolved
@@ -501,14 +501,10 @@
 
 
 def idle_seconds():
-<<<<<<< HEAD
     """
     :return: Number of seconds until
              :meth:`next_run <Scheduler.next_run>`.
     """
-    return default_scheduler.idle_seconds
-=======
-    """Number of seconds until `next_run`."""
     return default_scheduler.idle_seconds
 
 
@@ -572,5 +568,4 @@
                     every().week.at(at).do(function)
                 else:
                     every().week.do(function)
-    return _schedule
->>>>>>> ef13ebec
+    return _schedule