[tox]
<<<<<<< HEAD
envlist = py27, py3{5,6,7,8,9}, docs
=======
envlist = py3{6,7,8,9}
>>>>>>> 8a944c84
skip_missing_interpreters = true


[gh-actions]
python =
    3.6: py36
    3.7: py37
    3.8: py38
    3.9: py39
<<<<<<< HEAD

[testenv:py27]
deps = -rrequirements-dev.txt
commands =
    py.test test_schedule.py --ignore=schedule/async_scheduler.py \
    --ignore=test_async_scheduler.py --flake8 schedule -v \
    --cov schedule --cov-report term-missing
    python setup.py check --strict --metadata --restructuredtext

[testenv:py35]
deps = -rrequirements-dev.txt
commands =
    py.test test_schedule.py --flake8 schedule -v --cov schedule \
    --cov-report term-missing
    python setup.py check --strict --metadata --restructuredtext
=======
>>>>>>> 8a944c84

[testenv]
deps = -rrequirements-dev.txt
commands =
<<<<<<< HEAD
    py.test test_schedule.py test_async_scheduler.py --flake8 schedule -v \
    --cov schedule --cov-report term-missing
    python setup.py check --strict --metadata --restructuredtext
=======
    py.test test_schedule.py schedule -v --cov schedule --cov-report term-missing
    python -m mypy -p schedule
>>>>>>> 8a944c84

[testenv:docs]
changedir = docs
deps = -rrequirements-dev.txt
commands = sphinx-build -W -b html -d {envtmpdir}/doctrees . {envtmpdir}/html

[testenv:format]
deps = -rrequirements-dev.txt
commands = black --check .

[testenv:setuppy]
deps = -rrequirements-dev.txt
commands =
    python setup.py check --strict --metadata --restructuredtext<|MERGE_RESOLUTION|>--- conflicted
+++ resolved
@@ -1,9 +1,5 @@
 [tox]
-<<<<<<< HEAD
-envlist = py27, py3{5,6,7,8,9}, docs
-=======
 envlist = py3{6,7,8,9}
->>>>>>> 8a944c84
 skip_missing_interpreters = true
 
 
@@ -13,36 +9,13 @@
     3.7: py37
     3.8: py38
     3.9: py39
-<<<<<<< HEAD
-
-[testenv:py27]
-deps = -rrequirements-dev.txt
-commands =
-    py.test test_schedule.py --ignore=schedule/async_scheduler.py \
-    --ignore=test_async_scheduler.py --flake8 schedule -v \
-    --cov schedule --cov-report term-missing
-    python setup.py check --strict --metadata --restructuredtext
-
-[testenv:py35]
-deps = -rrequirements-dev.txt
-commands =
-    py.test test_schedule.py --flake8 schedule -v --cov schedule \
-    --cov-report term-missing
-    python setup.py check --strict --metadata --restructuredtext
-=======
->>>>>>> 8a944c84
 
 [testenv]
 deps = -rrequirements-dev.txt
 commands =
-<<<<<<< HEAD
-    py.test test_schedule.py test_async_scheduler.py --flake8 schedule -v \
+    py.test test_schedule.py test_async_scheduler.py schedule -v \
     --cov schedule --cov-report term-missing
-    python setup.py check --strict --metadata --restructuredtext
-=======
-    py.test test_schedule.py schedule -v --cov schedule --cov-report term-missing
     python -m mypy -p schedule
->>>>>>> 8a944c84
 
 [testenv:docs]
 changedir = docs
